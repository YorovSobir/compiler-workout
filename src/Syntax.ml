--- conflicted
+++ resolved
@@ -89,7 +89,6 @@
 
        Takes a configuration and a statement, and returns another configuration
     *)
-<<<<<<< HEAD
     let rec eval conf stmt =
         match stmt with
             | Read x -> (
@@ -107,10 +106,6 @@
             )
             | Seq (stmt1, stmt2) -> eval (eval conf stmt1) stmt2
   end
-=======
-    let eval _ = failwith "Not implemented yet"
-                                                         
-  end
 
 (* The top-level definitions *)
 
@@ -124,5 +119,4 @@
    Takes a program and its input stream, and returns the output stream
 *)
 let eval i p =
-  let _, _, o = Stmt.eval (Expr.empty, i, []) p in o
->>>>>>> 2f6169cd
+  let _, _, o = Stmt.eval (Expr.empty, i, []) p in o