--- conflicted
+++ resolved
@@ -4,7 +4,6 @@
 open GT
 
 (* Opening a library for combinator-based syntax analysis *)
-<<<<<<< HEAD
 open Ostap
 open Combinators
 
@@ -18,43 +17,36 @@
     (* Empty state *)
     let emptyInsideScope = fun x -> failwith (Printf.sprintf "Undefined variable %s" x)
 
-    let empty = {g = emptyInsideScope;
-                 l = emptyInsideScope;
-                 scope = [];
-                 }
+    let empty = {g = emptyInsideScope; l = emptyInsideScope; scope = []}
 
     (* Update: non-destructively "modifies" the state s by binding the variable x
        to value v and returns the new state w.r.t. a scope
     *)
     let updateInsideScope x v s = fun y -> if x = y then v else s y
 
-    let update x v s = let (g, l, scope) = s
+    let update x v s = let {g = g_; l = l_; scope = scope_} = s
     in
-        fun y -> match (List.mem y scope) with
-        | true -> updateInsideScope x v l
-        | false -> updateInsideScope x v g
+        match (List.mem x scope_) with
+        | true -> {g = g_; l = updateInsideScope x v l_; scope = scope_}
+        | _ -> {g = updateInsideScope x v g_; l = l_; scope = scope_}
 
     (* Evals a variable in a state w.r.t. a scope *)
-    let eval s x = let (g, l, scope) = s
+    let eval s x = let {g; l; scope} = s
     in
         match (List.mem x scope) with
         | true -> l x
         | false -> g x
 
     (* Creates a new scope, based on a given state *)
-    let enter st xs = let (g_, _, _) = st
+    let enter st xs = let {g = g_; l = _; scope = _} = st
     in {g = g_; l = emptyInsideScope; scope = xs}
 
     (* Drops a scope *)
-    let leave st st' = let (_, l_, scope_) = st in
-        let (g_, _, _) = st' in {g = g_; l = l_; scope = scope_}
-
-  end
-
-=======
-open Ostap.Combinators
-open Ostap
->>>>>>> 5d3de9d8
+    let leave st st' = let {g = _; l = l_; scope = scope_} = st in
+        let {g = g_; l = _; scope = _ } = st' in {g = g_; l = l_; scope = scope_}
+
+  end
+
 (* Simple expressions: syntax and semantics *)
 module Expr =
   struct
@@ -74,20 +66,6 @@
         +, -                 --- addition, subtraction
         *, /, %              --- multiplication, division, reminder
     *)
-<<<<<<< HEAD
-=======
-
-    (* State: a partial map from variables to integer values. *)
-    type state = string -> int
-
-    (* Empty state: maps every variable into nothing. *)
-    let empty = fun x -> failwith (Printf.sprintf "Undefined variable %s" x)
-
-    (* Update: non-destructively "modifies" the state s by binding the variable x
-      to value v and returns the new state.
-    *)
-    let update x v s = fun y -> if x = y then v else s y
->>>>>>> 5d3de9d8
 
     (* Expression evaluator
 
@@ -95,10 +73,6 @@
 
        Takes a state and an expression, and returns the value of the expression in
        the given state.
-<<<<<<< HEAD
-    *)
-    let eval st expr = failwith "Not implemented"
-=======
      *)
     let int_of_bool b = if b then 1 else 0
     let bool_of_int num = if num <> 0 then true else false
@@ -121,9 +95,8 @@
     let rec eval s e =
         match e with
         | Const num -> num
-        | Var x -> s x
+        | Var x -> State.eval s x
         | Binop (op, e1, e2) -> binop op (eval s e1) (eval s e2)
->>>>>>> 5d3de9d8
 
     (* Expression parser. You can use the following terminals:
 
@@ -132,9 +105,6 @@
 
     *)
     ostap (
-<<<<<<< HEAD
-      parse: empty {failwith "Not implemented"}
-=======
         parse: expr | const | var;
         expr:
         !(Util.expr
@@ -165,10 +135,11 @@
         const: n:DECIMAL {Const n};
         var: x:IDENT {Var x};
         primary: const | var | -"(" expr -")"
->>>>>>> 5d3de9d8
     )
 
   end
+
+let updateList st xs vs = List.fold_left2 (fun st' x v -> State.update x (Expr.eval st' v) st') st
 
 (* Simple statements: syntax and sematics *)
 module Stmt =
@@ -183,18 +154,11 @@
     (* empty statement                  *) | Skip
     (* conditional                      *) | If     of Expr.t * t * t
     (* loop with a pre-condition        *) | While  of Expr.t * t
-<<<<<<< HEAD
     (* loop with a post-condition       *) | Repeat of t * Expr.t
     (* call a procedure                 *) | Call   of string * Expr.t list with show
 
     (* The type of configuration: a state, an input stream, an output stream *)
     type config = State.t * int list * int list
-=======
-    (* loop with a post-condition       *) | Repeat of t * Expr.t  with show
-
-    (* The type of configuration: a state, an input stream, an output stream *)
-    type config = Expr.state * int list * int list
->>>>>>> 5d3de9d8
 
     (* Statement evaluator
 
@@ -207,64 +171,47 @@
 
        which returns a list of formal parameters, local variables, and a body for given definition
     *)
-<<<<<<< HEAD
-    let eval env ((st, i, o) as conf) stmt = failwith "Not implemented"
-
-    (* Statement parser *)
-    ostap (
-      parse: empty {failwith "Not implemented"}
-    )
-
-  end
-
-(* Function and procedure definitions *)
-module Definition =
-  struct
-
-    (* The type for a definition: name, argument list, local variables, body *)
-    type t = string * (string list * string list * Stmt.t)
-
-    ostap (
-      parse: empty {failwith "Not implemented"}
-    )
-
-=======
-    let rec eval conf stmt =
-        match stmt with
-            | Read x -> let (exprSt, z :: ixs, oxs) = conf
-                        in (Expr.update x z exprSt, ixs, oxs)
-            | Write exprT -> let (exprSt, ixs, oxs) = conf
-                             in (exprSt, ixs, oxs@[(Expr.eval exprSt exprT)])
-            | Assign (x, exprT) -> let (exprSt, ixs, oxs) = conf
-                                   in (Expr.update x (Expr.eval exprSt exprT) exprSt, ixs, oxs)
-            | Seq (stmt1, stmt2) -> eval (eval conf stmt1) stmt2
-            | Skip -> conf
-            | If (exprT, stmt1, stmt2) -> (
-                let (exprSt, ixs, oxs) = conf in
-                    match (Expr.eval exprSt exprT) with
-                    | 0 -> eval conf stmt2
-                    | _ -> eval conf stmt1
-            )
-            | While (exprT, stmt) as loop -> (
-                let (exprSt, ixs, oxs) = conf in
-                    match (Expr.eval exprSt exprT) with
-                    | 0 -> conf
-                    | _ -> eval (eval conf stmt) loop
-            )
-            | Repeat (stmt, exprT) as loop -> (
-                let confRes = eval conf stmt in
-                let (exprSt, ixs, oxs) = confRes in
-                    match (Expr.eval exprSt exprT) with
-                    | 0 -> eval confRes loop
-                    | _ -> confRes
-            )
-
+    open State
+    let rec eval env ((st, i, o) as conf) stmt =
+    match stmt with
+        | Write exprT -> (st, i, o @ [(Expr.eval st exprT)])
+        | Read x -> let z :: ixs = i
+                    in (State.update x z st, ixs, o)
+        | Assign (x, exprT) -> (State.update x (Expr.eval st exprT) st, i, o)
+        | Seq (stmt1, stmt2) -> eval env (eval env conf stmt1) stmt2
+        | Skip -> conf
+        | If (exprT, stmt1, stmt2) -> (
+                match (Expr.eval st exprT) with
+                | 0 -> eval env conf stmt2
+                | _ -> eval env conf stmt1
+        )
+        | (While (exprT, stmt)) as loop -> (
+                match (Expr.eval st exprT) with
+                | 0 -> conf
+                | _ -> eval env (eval env conf stmt) loop
+        )
+        | Repeat (stmt, exprT) as loop -> (
+            let confRes = eval env conf stmt in
+            let (exprSt, ixs, oxs) = confRes in
+                match (Expr.eval exprSt exprT) with
+                | 0 -> eval env confRes loop
+                | _ -> confRes
+        )
+        | Call (func, exprxs) -> (
+            let (actualParam, localParam, funcBody) = env#definition func in
+            let innerState = State.enter st (actualParam @ localParam) in
+            let updateList = List.fold_left2 (fun st' x v -> State.update x (Expr.eval st' v) st') in
+            let st' = updateList innerState actualParam exprxs in
+            let (st'', i', o') = eval env (st', i, o) funcBody in
+            (State.leave st st'', i', o')
+        )
 
     (* Statement parser *)
     ostap (
         parse: seq | other;
         seq: s1:other -";" s2:seq {Seq (s1, s2)} | other;
-        other: read | write | assign | if_ | while_ | for_ | repeat_ | skip;
+        other: func | read | write | assign | if_ | while_ | for_ | repeat_ | skip;
+        func: name_:IDENT %"(" ps:!(Util.list0By)[ostap (",")][ostap (!(Expr.parse))] %")" {Call (name_, ps)};
         read: %"read" -"(" x:IDENT -")" {Read x};
         write: %"write" -"(" expr:!(Expr.parse) -")" {Write (expr)};
         assign: x:IDENT -":=" expr:!(Expr.parse) {Assign (x, expr)};
@@ -280,18 +227,27 @@
         skip: %"skip" {Skip}
     )
 
->>>>>>> 5d3de9d8
+  end
+
+(* Function and procedure definitions *)
+module Definition =
+  struct
+
+    (* The type for a definition: name, argument list, local variables, body *)
+    type t = string * (string list * string list * Stmt.t)
+    ostap (
+      parse: func;
+      func: %"fun" name_:IDENT %"(" ps:parameters %")" ls:funcLocals body:funcBody {(name_, (ps, ls, body))};
+      parameters: ps:!(Util.list0By)[ostap (",")][ostap (IDENT)] {ps};
+      funcLocals: %"local" ls:!(Util.list0By)[ostap (",")][ostap (IDENT)] {ls};
+      funcBody: %"{" stmt:!(Stmt.parse) %"}" {stmt}
+    )
   end
 
 (* The top-level definitions *)
 
-<<<<<<< HEAD
 (* The top-level syntax category is a pair of definition list and statement (program body) *)
 type t = Definition.t list * Stmt.t
-=======
-(* The top-level syntax category is statement *)
-type t = Stmt.t
->>>>>>> 5d3de9d8
 
 (* Top-level evaluator
 
@@ -299,11 +255,16 @@
 
    Takes a program and its input stream, and returns the output stream
 *)
-let eval (defs, body) i = failwith "Not implemented"
+let eval (defs, body) i =
+    let module M = Map.Make (String) in
+    let rec make_map m = function
+    | []              -> m
+    | (name, func_) :: tl -> make_map (M.add name func_ m) tl
+    in
+    let m = make_map M.empty defs in
+    let (_, _, o) = Stmt.eval (object method definition d = M.find d m end) (State.empty, i, []) body in o
 
 (* Top-level parser *)
-<<<<<<< HEAD
-let parse = failwith "Not implemented"
-=======
-let parse = Stmt.parse
->>>>>>> 5d3de9d8
+let parse = ostap (
+    ds:!(Definition.parse)* m:!(Stmt.parse) {(ds, m)}
+)