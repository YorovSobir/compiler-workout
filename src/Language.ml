(* Opening a library for generic programming (https://github.com/dboulytchev/GT).
   The library provides "@type ..." syntax extension and plugins like show, etc.
*)
open GT

(* Opening a library for combinator-based syntax analysis *)
open Ostap.Combinators
open Ostap
(* Simple expressions: syntax and semantics *)
module Expr =
  struct

    (* The type for expressions. Note, in regular OCaml there is no "@type..."
       notation, it came from GT.
    *)
    @type t =
    (* integer constant *) | Const of int
    (* variable         *) | Var   of string
    (* binary operator  *) | Binop of string * t * t with show

    (* Available binary operators:
        !!                   --- disjunction
        &&                   --- conjunction
        ==, !=, <=, <, >=, > --- comparisons
        +, -                 --- addition, subtraction
        *, /, %              --- multiplication, division, reminder
    *)

    (* State: a partial map from variables to integer values. *)
    type state = string -> int

    (* Empty state: maps every variable into nothing. *)
    let empty = fun x -> failwith (Printf.sprintf "Undefined variable %s" x)

    (* Update: non-destructively "modifies" the state s by binding the variable x
      to value v and returns the new state.
    *)
    let update x v s = fun y -> if x = y then v else s y

    (* Expression evaluator

          val eval : state -> t -> int

       Takes a state and an expression, and returns the value of the expression in
       the given state.
<<<<<<< HEAD
    *)                                                       
    let eval st expr = failwith "Not yet implemented"
=======
     *)
    let int_of_bool b = if b then 1 else 0
    let bool_of_int num = if num <> 0 then true else false

    let rec eval s e =
        match e with
        | Const num -> num
        | Var x -> s x
        | Binop (op, e1, e2) -> (
            match op with
                | "!!" -> int_of_bool ((bool_of_int (eval s e1)) || (bool_of_int (eval s e2)))
                | "&&" -> int_of_bool ((bool_of_int (eval s e1)) && (bool_of_int (eval s e2)))
                | "==" -> int_of_bool ((eval s e1) = (eval s e2))
                | "!=" -> int_of_bool ((eval s e1) <> (eval s e2))
                | "<=" -> int_of_bool ((eval s e1) <= (eval s e2))
                | "<" -> int_of_bool ((eval s e1) < (eval s e2))
                | ">=" -> int_of_bool ((eval s e1) >= (eval s e2))
                | ">" -> int_of_bool ((eval s e1) > (eval s e2))
                | "+" -> (eval s e1) + (eval s e2)
                | "-" -> (eval s e1) - (eval s e2)
                | "*" -> (eval s e1) * (eval s e2)
                | "/" -> (eval s e1) / (eval s e2)
                | "%" -> (eval s e1) mod (eval s e2)
                | _ -> failwith @@ "unsupported op type " ^ op
         )
         | _ -> failwith "unsupported expression"
>>>>>>> ae2a5d5f

    (* Expression parser. You can use the following terminals:

         IDENT   --- a non-empty identifier a-zA-Z[a-zA-Z0-9_]* as a string
         DECIMAL --- a decimal constant [0-9]+ as a string

    *)
<<<<<<< HEAD
    ostap (                                      
      parse: empty {failwith "Not yet implemented"}
=======
    ostap (
        parse: expr | const | var;
        expr:
        !(Util.expr
            (fun x -> x)
            [|
                `Lefta, [ostap ("!!"), (fun x y -> Binop ("!!", x, y))];
                `Lefta, [ostap ("&&"), (fun x y -> Binop ("&&", x, y))];
                `Nona, [
                            ostap ("<="), (fun x y -> Binop ("<=", x, y));
                            ostap (">="), (fun x y -> Binop (">=", x, y));
                            ostap ("=="), (fun x y -> Binop ("==", x, y));
                            ostap ("!="), (fun x y -> Binop ("!=", x, y));
                            ostap ("<"), (fun x y -> Binop ("<", x, y));
                            ostap (">"), (fun x y -> Binop (">", x, y));
                       ];
                `Lefta, [
                            ostap ("+"), (fun x y -> Binop ("+", x, y));
                            ostap ("-"), (fun x y -> Binop ("-", x, y));
                        ];
                `Lefta, [
                            ostap ("*"), (fun x y -> Binop ("*", x, y));
                            ostap ("/"), (fun x y -> Binop ("/", x, y));
                            ostap ("%"), (fun x y -> Binop ("%", x, y));
                        ];
            |]
            primary
        );
        const: n:DECIMAL {Const n};
        var: x:IDENT {Var x};
        primary: const | var | -"(" expr -")"
>>>>>>> ae2a5d5f
    )

  end

(* Simple statements: syntax and sematics *)
module Stmt =
  struct

    (* The type for statements *)
    @type t =
    (* read into the variable           *) | Read   of string
    (* write the value of an expression *) | Write  of Expr.t
    (* assignment                       *) | Assign of string * Expr.t
    (* composition                      *) | Seq    of t * t 
    (* empty statement                  *) | Skip
    (* conditional                      *) | If     of Expr.t * t * t
    (* loop with a pre-condition        *) | While  of Expr.t * t
    (* loop with a post-condition       *) (* add yourself *)  with show
                                                                    
    (* The type of configuration: a state, an input stream, an output stream *)
    type config = Expr.state * int list * int list

    (* Statement evaluator

         val eval : config -> t -> config

       Takes a configuration and a statement, and returns another configuration
    *)
<<<<<<< HEAD
    let rec eval conf stmt = failwith "Not yet implemented"
                               
    (* Statement parser *)
    ostap (
      parse: empty {failwith "Not yet implemented"}
=======
    let rec eval conf stmt =
        match stmt with
            | Read x -> (
                match conf with
                    | (_, [], _) -> failwith @@ "empty int list"
                    | (exprSt, z :: ixs, oxs) -> (Expr.update x z exprSt, ixs, oxs)
            )
            | Write exprT -> (
                match conf with
                    | (exprSt, ixs, oxs) -> (exprSt, ixs, oxs@[(Expr.eval exprSt exprT)])
            )
            | Assign (x, exprT) -> (
                match conf with
                    | (exprSt, ixs, oxs) -> (Expr.update x (Expr.eval exprSt exprT) exprSt, ixs, oxs)
            )
            | Seq (stmt1, stmt2) -> eval (eval conf stmt1) stmt2


    (* Statement parser *)
    ostap (
        parse: seq | other;
        seq: s1:other -";" s2:seq {Seq (s1, s2)} | other;
        other: read | write | assign;
        read: -"read" -"(" x:IDENT -")" {Read x};
        write: -"write" -"(" expr:!(Expr.parse) -")" {Write (expr)};
        assign: x:IDENT -":=" expr:!(Expr.parse) {Assign (x, expr)}
>>>>>>> ae2a5d5f
    )

  end

(* The top-level definitions *)

(* The top-level syntax category is statement *)
type t = Stmt.t

(* Top-level evaluator

     eval : t -> int list -> int list

   Takes a program and its input stream, and returns the output stream
*)
let eval p i =
  let _, _, o = Stmt.eval (Expr.empty, i, []) p in o

(* Top-level parser *)
let parse = Stmt.parse<|MERGE_RESOLUTION|>--- conflicted
+++ resolved
@@ -43,10 +43,6 @@
 
        Takes a state and an expression, and returns the value of the expression in
        the given state.
-<<<<<<< HEAD
-    *)                                                       
-    let eval st expr = failwith "Not yet implemented"
-=======
      *)
     let int_of_bool b = if b then 1 else 0
     let bool_of_int num = if num <> 0 then true else false
@@ -73,7 +69,6 @@
                 | _ -> failwith @@ "unsupported op type " ^ op
          )
          | _ -> failwith "unsupported expression"
->>>>>>> ae2a5d5f
 
     (* Expression parser. You can use the following terminals:
 
@@ -81,10 +76,6 @@
          DECIMAL --- a decimal constant [0-9]+ as a string
 
     *)
-<<<<<<< HEAD
-    ostap (                                      
-      parse: empty {failwith "Not yet implemented"}
-=======
     ostap (
         parse: expr | const | var;
         expr:
@@ -116,7 +107,6 @@
         const: n:DECIMAL {Const n};
         var: x:IDENT {Var x};
         primary: const | var | -"(" expr -")"
->>>>>>> ae2a5d5f
     )
 
   end
@@ -130,12 +120,12 @@
     (* read into the variable           *) | Read   of string
     (* write the value of an expression *) | Write  of Expr.t
     (* assignment                       *) | Assign of string * Expr.t
-    (* composition                      *) | Seq    of t * t 
+    (* composition                      *) | Seq    of t * t
     (* empty statement                  *) | Skip
     (* conditional                      *) | If     of Expr.t * t * t
     (* loop with a pre-condition        *) | While  of Expr.t * t
     (* loop with a post-condition       *) (* add yourself *)  with show
-                                                                    
+
     (* The type of configuration: a state, an input stream, an output stream *)
     type config = Expr.state * int list * int list
 
@@ -145,13 +135,6 @@
 
        Takes a configuration and a statement, and returns another configuration
     *)
-<<<<<<< HEAD
-    let rec eval conf stmt = failwith "Not yet implemented"
-                               
-    (* Statement parser *)
-    ostap (
-      parse: empty {failwith "Not yet implemented"}
-=======
     let rec eval conf stmt =
         match stmt with
             | Read x -> (
@@ -178,7 +161,6 @@
         read: -"read" -"(" x:IDENT -")" {Read x};
         write: -"write" -"(" expr:!(Expr.parse) -")" {Write (expr)};
         assign: x:IDENT -":=" expr:!(Expr.parse) {Assign (x, expr)}
->>>>>>> ae2a5d5f
     )
 
   end
