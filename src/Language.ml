--- conflicted
+++ resolved
@@ -71,13 +71,6 @@
 
            method definition : env -> string -> int list -> config -> config
 
-<<<<<<< HEAD
-       which takes an environment (of the same type), a name of the function, a list of actual parameters and a configuration, 
-       an returns resulting configuration
-    *)                                                       
-    let rec eval env ((st, i, o, r) as conf) expr = failwith "Not implemented"
-         
-=======
        which takes an environment (of the same type), a name of the function, a list of actual parameters and a configuration,
        an returns a pair: the return value for the call and the resulting configuration
     *)
@@ -114,16 +107,11 @@
         env#definition env funcName argsInt conf'
     )
 
->>>>>>> e8e9b84a
     (* Expression parser. You can use the following terminals:
 
          IDENT   --- a non-empty identifier a-zA-Z[a-zA-Z0-9_]* as a string
          DECIMAL --- a decimal constant [0-9]+ as a string
     *)
-<<<<<<< HEAD
-    ostap (                                      
-      parse: empty {failwith "Not implemented"}
-=======
     ostap (
         parse: expr;
         expr:
@@ -156,7 +144,6 @@
         var: x:IDENT {Var x};
         func: name_:IDENT "(" ps:!(Util.list0By)[ostap (",")][parse] ")" {Call (name_, ps)};
         primary: func | const | var | -"(" expr -")"
->>>>>>> e8e9b84a
     )
 
   end
@@ -185,13 +172,6 @@
        Takes an environment, a configuration and a statement, and returns another configuration. The
        environment is the same as for expressions
     *)
-<<<<<<< HEAD
-    let rec eval env ((st, i, o, r) as conf) k stmt = failwith "Not implemnted"
-         
-    (* Statement parser *)
-    ostap (
-      parse: empty {failwith "Not implemented"}
-=======
     let rec eval env ((st, i, o, r) as conf) k stmt =
     let cont s1 s2 = match s2 with
     | Skip -> s1
@@ -259,7 +239,6 @@
         repeat_: %"repeat" stmt:parse %"until" expr:!(Expr.parse) {Repeat (stmt, expr)};
         skip: %"skip" {Skip};
         return_: %"return" e:(!(Expr.parse))? {Return e}
->>>>>>> e8e9b84a
     )
 
   end
@@ -271,7 +250,7 @@
     (* The type for a definition: name, argument list, local variables, body *)
     type t = string * (string list * string list * Stmt.t)
 
-    ostap (     
+    ostap (
       parse: empty {failwith "Not implemented"}
     )
 
