open Ostap

let parse infile =
  let s = Util.read infile in
  Util.parse
    (object
       inherit Matcher.t s
       inherit Util.Lexers.decimal s
<<<<<<< HEAD
       inherit Util.Lexers.ident ["read"; "write"; "skip"; "if"; "then"; "else"; "elif"; "fi"; "while"; "do"; "od"; "repeat"; "until"; "for"; (* add new keywords *)] s
=======
       inherit Util.Lexers.ident ["read"; "write"; "skip"; (* some other keywords *)] s
>>>>>>> 5d3de9d8
       inherit Util.Lexers.skip [
	 Matcher.Skip.whitespaces " \t\n";
	 Matcher.Skip.lineComment "--";
	 Matcher.Skip.nestedComment "(*" "*)"
       ] s
     end
    )
    (ostap (!(Language.parse) -EOF))

let main =
  try
    let interpret  = Sys.argv.(1) = "-i"  in
    let stack      = Sys.argv.(1) = "-s"  in
    let to_compile = not (interpret || stack) in
    let infile     = Sys.argv.(if not to_compile then 2 else 1) in
    match parse infile with
    | `Ok prog ->
      if to_compile
      then failwith "Not implemented yet"
        (*            
        let basename = Filename.chop_suffix infile ".expr" in
        ignore @@ X86.build prog basename
        *)
      else 
	let rec read acc =
	  try
	    let r = read_int () in
	    Printf.printf "> ";
	    read (acc @ [r]) 
          with End_of_file -> acc
	in
	let input = read [] in	
	let output = 
	  if interpret 
	  then Language.eval prog input 
	  else SM.run (SM.compile prog) input
	in
	List.iter (fun i -> Printf.printf "%d\n" i) output
    | `Fail er -> Printf.eprintf "Syntax error: %s\n" er
  with Invalid_argument _ ->
    Printf.printf "Usage: rc [-i | -s] <input file.expr>\n"<|MERGE_RESOLUTION|>--- conflicted
+++ resolved
@@ -6,11 +6,7 @@
     (object
        inherit Matcher.t s
        inherit Util.Lexers.decimal s
-<<<<<<< HEAD
-       inherit Util.Lexers.ident ["read"; "write"; "skip"; "if"; "then"; "else"; "elif"; "fi"; "while"; "do"; "od"; "repeat"; "until"; "for"; (* add new keywords *)] s
-=======
-       inherit Util.Lexers.ident ["read"; "write"; "skip"; (* some other keywords *)] s
->>>>>>> 5d3de9d8
+       inherit Util.Lexers.ident ["read"; "write"; "skip"; "if"; "then"; "else"; "elif"; "fi"; "while"; "do"; "od"; "repeat"; "until"; "for"; "fun"; "local" (* add new keywords *)] s
        inherit Util.Lexers.skip [
 	 Matcher.Skip.whitespaces " \t\n";
 	 Matcher.Skip.lineComment "--";
@@ -30,22 +26,22 @@
     | `Ok prog ->
       if to_compile
       then failwith "Not implemented yet"
-        (*            
+        (*
         let basename = Filename.chop_suffix infile ".expr" in
         ignore @@ X86.build prog basename
         *)
-      else 
+      else
 	let rec read acc =
 	  try
 	    let r = read_int () in
 	    Printf.printf "> ";
-	    read (acc @ [r]) 
+	    read (acc @ [r])
           with End_of_file -> acc
 	in
-	let input = read [] in	
-	let output = 
-	  if interpret 
-	  then Language.eval prog input 
+	let input = read [] in
+	let output =
+	  if interpret
+	  then Language.eval prog input
 	  else SM.run (SM.compile prog) input
 	in
 	List.iter (fun i -> Printf.printf "%d\n" i) output
